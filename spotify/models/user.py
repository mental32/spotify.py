--- conflicted
+++ resolved
@@ -5,11 +5,8 @@
 import json
 import time
 from base64 import b64encode
-<<<<<<< HEAD
 from collections import namedtuple
 from pathlib import Path
-from typing import Optional, Dict, Union, List, Tuple, Type, Union
-=======
 from typing import (
     Optional,
     Dict,
@@ -22,7 +19,6 @@
     Coroutine,
     TYPE_CHECKING,
 )
->>>>>>> b2eabb20
 
 from ..utils import to_id
 from ..http import HTTPUserClient
@@ -94,7 +90,8 @@
         (The subscription level “open” can be considered the same as “free”.)
     """
 
-<<<<<<< HEAD
+    _refresh_task: Optional[asyncio.Task]
+
     def __init__(
             self,
             client: "spotify.Client",
@@ -103,12 +100,7 @@
             refresh: bool = False,
             **kwargs
     ):
-=======
-    _refresh_task: Optional[asyncio.Task]
-
-    def __init__(self, client: "spotify.Client", data: dict, **kwargs):
         self.refresh_token = kwargs.pop("refresh_token", None)
->>>>>>> b2eabb20
         self._refresh_task = None
         self.__client = self.client = client
 
@@ -285,28 +277,10 @@
             if not len(refresh) == 2:
                 raise ValueError(f"refresh must have exactly two elements.")
 
-<<<<<<< HEAD
         if refresh:
             token_info = TokenInfo(access_token=token, expires_in=refresh[0], refresh_token=refresh[1])
         else:
             token_info = TokenInfo(access_token=token)
-=======
-        data = await http.current_user()
-
-        self = cls(client, data=data, http=http, token=token)
-
-        if refresh is not None:
-            expires_in, refresh_token, = refresh
-            self.refresh_token = refresh_token
-
-            coroutine: Coroutine = self._refreshing_token(
-                expires_in, refresh_token
-            )  # pylint: disable=protected-access
-
-            self._refresh_task = self.client.loop.create_task(
-                coroutine
-            )  # pylint: disable=protected-access
->>>>>>> b2eabb20
 
         return cls.from_token_info(client, token_info, cache_path, refresh=bool(refresh))
 
@@ -337,15 +311,7 @@
 
         data = await http.current_user()
 
-<<<<<<< HEAD
         return cls(client, data=data, http=http, token=token_info.access_token, refresh=refresh, cache_path=cache_path)
-=======
-        refresh_task: Optional[Tuple[int, str]]
-        if refresh:
-            refresh_task = (expires, refresh_token)
-        else:
-            refresh_task = None
->>>>>>> b2eabb20
 
     @classmethod
     async def from_cache(
@@ -359,7 +325,7 @@
 
         token_info = TokenInfo(**json.load(cache_path.read_text()))
 
-        return cls.from_token_info(client, token_info, cache_path, refresh=refresh)
+        return await cls.from_token_info(client, token_info, cache_path, refresh=refresh)
 
     ### Attributes
 
